--- conflicted
+++ resolved
@@ -467,34 +467,6 @@
     return obj;
 }
 
-<<<<<<< HEAD
-UniValue disconnectpeer(const UniValue& params, bool fHelp)
-{
-    if (fHelp || params.size() != 1)
-        throw runtime_error(
-            "disconnectpeer id\n"
-            "Disconnect peer with given id\n"
-            "(id as reported by getpeerinfo).\n"
-            "\nExamples:\n"
-            + HelpExampleCli("disconnectpeer", "11")
-            + HelpExampleRpc("disconnectpeer", "11")
-        );
-
-    RPCTypeCheck(params, boost::assign::list_of(UniValue::VNUM));
-
-    int node_id = params[0].get_int();
-
-    LOCK(cs_vNodes);
-    BOOST_FOREACH(CNode* node, vNodes)
-    {
-        if (node->GetId() == node_id)
-        {
-            node->CloseSocketDisconnect();
-            return NullUniValue;
-        }
-    }
-    throw JSONRPCError(RPC_INVALID_PARAMETER, "Invalid peer id");
-=======
 UniValue setban(const UniValue& params, bool fHelp)
 {
     string strCommand;
@@ -605,5 +577,4 @@
     DumpBanlist(); //store banlist to disk
 
     return NullUniValue;
->>>>>>> dcc495e0
 }