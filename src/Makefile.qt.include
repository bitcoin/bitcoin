bin_PROGRAMS += qt/crown-qt
EXTRA_LIBRARIES += qt/libbitcoinqt.a

# crown qt core #
QT_TS = \
  qt/locale/crown_bg.ts \
  qt/locale/crown_cs.ts \
  qt/locale/crown_de.ts \
  qt/locale/crown_en.ts \
  qt/locale/crown_es.ts \
  qt/locale/crown_fi.ts \
  qt/locale/crown_fr.ts \
  qt/locale/crown_it.ts \
  qt/locale/crown_ja.ts \
  qt/locale/crown_pl.ts \
  qt/locale/crown_pt.ts \
  qt/locale/crown_ru.ts \
  qt/locale/crown_sk.ts \
  qt/locale/crown_sv.ts \
  qt/locale/crown_vi.ts \
  qt/locale/crown_zh_CN.ts \
  qt/locale/crown_zh_TW.ts

QT_FORMS_UI = \
  qt/forms/addressbookpage.ui \
  qt/forms/askpassphrasedialog.ui \
  qt/forms/coincontroldialog.ui \
  qt/forms/editaddressdialog.ui \
  qt/forms/helpmessagedialog.ui \
  qt/forms/intro.ui \
  qt/forms/openuridialog.ui \
  qt/forms/optionsdialog.ui \
  qt/forms/overviewpage.ui \
  qt/forms/receivecoinsdialog.ui \
  qt/forms/receiverequestdialog.ui \
  qt/forms/rpcconsole.ui \
  qt/forms/sendcoinsdialog.ui \
  qt/forms/sendcoinsentry.ui \
  qt/forms/signverifymessagedialog.ui \
<<<<<<< HEAD
  qt/forms/masternodelist.ui \
=======
  qt/forms/thronelist.ui \
  qt/forms/systemnodelist.ui \
>>>>>>> cbf7789f
  qt/forms/transactiondescdialog.ui \
  qt/forms/multisigaddressentry.ui \
  qt/forms/multisigdialog.ui \
  qt/forms/multisiginputentry.ui

QT_MOC_CPP = \
  qt/moc_addressbookpage.cpp \
  qt/moc_addresstablemodel.cpp \
  qt/moc_askpassphrasedialog.cpp \
  qt/moc_bitcoinaddressvalidator.cpp \
  qt/moc_bitcoinamountfield.cpp \
  qt/moc_bitcoingui.cpp \
  qt/moc_bitcoinunits.cpp \
  qt/moc_clientmodel.cpp \
  qt/moc_coincontroldialog.cpp \
  qt/moc_coincontroltreewidget.cpp \
  qt/moc_csvmodelwriter.cpp \
  qt/moc_editaddressdialog.cpp \
  qt/moc_guiutil.cpp \
  qt/moc_intro.cpp \
  qt/moc_macdockiconhandler.cpp \
  qt/moc_macnotificationhandler.cpp \
  qt/moc_notificator.cpp \
  qt/moc_openuridialog.cpp \
  qt/moc_optionsdialog.cpp \
  qt/moc_optionsmodel.cpp \
  qt/moc_overviewpage.cpp \
  qt/moc_peertablemodel.cpp \
  qt/moc_paymentserver.cpp \
  qt/moc_qvalidatedlineedit.cpp \
  qt/moc_qvaluecombobox.cpp \
  qt/moc_receivecoinsdialog.cpp \
  qt/moc_receiverequestdialog.cpp \
  qt/moc_recentrequeststablemodel.cpp \
  qt/moc_rpcconsole.cpp \
  qt/moc_sendcoinsdialog.cpp \
  qt/moc_sendcoinsentry.cpp \
  qt/moc_signverifymessagedialog.cpp \
  qt/moc_splashscreen.cpp \
<<<<<<< HEAD
  qt/moc_masternodelist.cpp \
=======
  qt/moc_thronelist.cpp \
  qt/moc_systemnodelist.cpp \
>>>>>>> cbf7789f
  qt/moc_trafficgraphwidget.cpp \
  qt/moc_transactiondesc.cpp \
  qt/moc_transactiondescdialog.cpp \
  qt/moc_transactionfilterproxy.cpp \
  qt/moc_transactiontablemodel.cpp \
  qt/moc_transactionview.cpp \
  qt/moc_utilitydialog.cpp \
  qt/moc_walletframe.cpp \
  qt/moc_walletmodel.cpp \
  qt/moc_walletview.cpp \
  qt/moc_multisigaddressentry.cpp \
  qt/moc_multisigdialog.cpp \
  qt/moc_multisiginputentry.cpp 

BITCOIN_MM = \
  qt/macdockiconhandler.mm \
  qt/macnotificationhandler.mm

QT_MOC = \
  qt/crown.moc \
  qt/bitcoinamountfield.moc \
  qt/intro.moc \
  qt/overviewpage.moc \
  qt/rpcconsole.moc

QT_QRC_CPP = qt/qrc_crown.cpp
QT_QRC = qt/crown.qrc
QT_QRC_LOCALE_CPP = qt/qrc_crown_locale.cpp
QT_QRC_LOCALE = qt/crown_locale.qrc

PROTOBUF_CC = qt/paymentrequest.pb.cc
PROTOBUF_H = qt/paymentrequest.pb.h
PROTOBUF_PROTO = qt/paymentrequest.proto

BITCOIN_QT_H = \
  qt/addressbookpage.h \
  qt/addresstablemodel.h \
  qt/askpassphrasedialog.h \
  qt/bitcoinaddressvalidator.h \
  qt/bitcoinamountfield.h \
  qt/bitcoingui.h \
  qt/bitcoinunits.h \
  qt/clientmodel.h \
  qt/coincontroldialog.h \
  qt/coincontroltreewidget.h \
  qt/csvmodelwriter.h \
  qt/editaddressdialog.h \
  qt/guiconstants.h \
  qt/guiutil.h \
  qt/intro.h \
  qt/macdockiconhandler.h \
  qt/macnotificationhandler.h \
  qt/networkstyle.h \
  qt/notificator.h \
  qt/openuridialog.h \
  qt/optionsdialog.h \
  qt/optionsmodel.h \
  qt/overviewpage.h \
  qt/paymentrequestplus.h \
  qt/paymentserver.h \
  qt/peertablemodel.h \
  qt/qvalidatedlineedit.h \
  qt/qvaluecombobox.h \
  qt/receivecoinsdialog.h \
  qt/receiverequestdialog.h \
  qt/recentrequeststablemodel.h \
  qt/rpcconsole.h \
  qt/sendcoinsdialog.h \
  qt/sendcoinsentry.h \
  qt/signverifymessagedialog.h \
  qt/splashscreen.h \
<<<<<<< HEAD
  qt/masternodelist.h \
=======
  qt/thronelist.h \
  qt/systemnodelist.h \
>>>>>>> cbf7789f
  qt/trafficgraphwidget.h \
  qt/transactiondesc.h \
  qt/transactiondescdialog.h \
  qt/transactionfilterproxy.h \
  qt/transactionrecord.h \
  qt/transactiontablemodel.h \
  qt/transactionview.h \
  qt/utilitydialog.h \
  qt/walletframe.h \
  qt/walletmodel.h \
  qt/walletmodeltransaction.h \
  qt/walletview.h \
  qt/winshutdownmonitor.h \
  qt/multisigaddressentry.h \
  qt/multisigdialog.h \
  qt/multisiginputentry.h

RES_ICONS = \
  qt/res/icons/add.png \
  qt/res/icons/address-book.png \
  qt/res/icons/bitcoin.ico \
  qt/res/icons/bitcoin.png \
  qt/res/icons/bitcoin_testnet.ico \
  qt/res/icons/bitcoin_testnet.png \
  qt/res/icons/browse.png \
  qt/res/icons/clock1.png \
  qt/res/icons/clock2.png \
  qt/res/icons/clock3.png \
  qt/res/icons/clock4.png \
  qt/res/icons/clock5.png \
  qt/res/icons/configure.png \
  qt/res/icons/connect0_16.png \
  qt/res/icons/connect1_16.png \
  qt/res/icons/connect2_16.png \
  qt/res/icons/connect3_16.png \
  qt/res/icons/connect4_16.png \
  qt/res/icons/debugwindow.png \
  qt/res/icons/drkblue_editpaste.png \
  qt/res/icons/drkblue_address-book.png \
  qt/res/icons/drkblue_editcopy.png \
  qt/res/icons/drkblue_remove.png \
  qt/res/icons/edit.png \
  qt/res/icons/editcopy.png \
  qt/res/icons/editpaste.png \
  qt/res/icons/export.png \
  qt/res/icons/eye.png \
  qt/res/icons/eye_minus.png \
  qt/res/icons/eye_plus.png \
  qt/res/icons/filesave.png \
  qt/res/icons/history.png \
  qt/res/icons/key.png \
  qt/res/icons/lock_closed.png \
  qt/res/icons/lock_open.png \
  qt/res/icons/overview.png \
  qt/res/icons/qrcode.png \
  qt/res/icons/quit.png \
  qt/res/icons/receive.png \
  qt/res/icons/remove.png \
  qt/res/icons/send.png \
  qt/res/icons/synced.png \
  qt/res/icons/masternode.png \
  qt/res/icons/toolbar.png \
  qt/res/icons/transaction0.png \
  qt/res/icons/transaction2.png \
  qt/res/icons/transaction_conflicted.png \
  qt/res/icons/tx_inout.png \
  qt/res/icons/tx_input.png \
  qt/res/icons/tx_output.png \
  qt/res/icons/tx_mined.png \
  qt/res/icons/unit_crown.png \
  qt/res/icons/unit_mcrown.png \
  qt/res/icons/unit_ucrown.png \
  qt/res/icons/unit_csats.png \
  qt/res/icons/unit_tcrown.png \
  qt/res/icons/unit_tmcrown.png \
  qt/res/icons/unit_tucrown.png \
  qt/res/icons/unit_tcsats.png

BITCOIN_QT_CPP = \
  qt/bitcoinaddressvalidator.cpp \
  qt/bitcoinamountfield.cpp \
  qt/bitcoingui.cpp \
  qt/bitcoinunits.cpp \
  qt/clientmodel.cpp \
  qt/csvmodelwriter.cpp \
  qt/guiutil.cpp \
  qt/intro.cpp \
  qt/multisigaddressentry.cpp \
  qt/multisigdialog.cpp \
  qt/multisiginputentry.cpp \
  qt/networkstyle.cpp \
  qt/notificator.cpp \
  qt/optionsdialog.cpp \
  qt/optionsmodel.cpp \
  qt/peertablemodel.cpp \
  qt/qvalidatedlineedit.cpp \
  qt/qvaluecombobox.cpp \
  qt/rpcconsole.cpp \
  qt/splashscreen.cpp \
  qt/trafficgraphwidget.cpp \
  qt/utilitydialog.cpp \
  qt/winshutdownmonitor.cpp

if ENABLE_WALLET
BITCOIN_QT_CPP += \
  qt/addressbookpage.cpp \
  qt/addresstablemodel.cpp \
  qt/askpassphrasedialog.cpp \
  qt/coincontroldialog.cpp \
  qt/coincontroltreewidget.cpp \
  qt/editaddressdialog.cpp \
  qt/openuridialog.cpp \
  qt/overviewpage.cpp \
  qt/paymentrequestplus.cpp \
  qt/paymentserver.cpp \
  qt/receivecoinsdialog.cpp \
  qt/receiverequestdialog.cpp \
  qt/recentrequeststablemodel.cpp \
  qt/sendcoinsdialog.cpp \
  qt/sendcoinsentry.cpp \
  qt/signverifymessagedialog.cpp \
<<<<<<< HEAD
  qt/masternodelist.cpp \
=======
  qt/thronelist.cpp \
  qt/systemnodelist.cpp \
>>>>>>> cbf7789f
  qt/transactiondesc.cpp \
  qt/transactiondescdialog.cpp \
  qt/transactionfilterproxy.cpp \
  qt/transactionrecord.cpp \
  qt/transactiontablemodel.cpp \
  qt/transactionview.cpp \
  qt/walletframe.cpp \
  qt/walletmodel.cpp \
  qt/walletmodeltransaction.cpp \
  qt/walletview.cpp
endif

RES_IMAGES = \
  qt/res/images/about.png \
  qt/res/images/splash.png \
  qt/res/images/splash_testnet.png \
  qt/res/images/crown_logo_horizontal.png \
  qt/res/images/drkblue_downArrow.png \
  qt/res/images/drkblue_downArrow_small.png \
  qt/res/images/drkblue_upArrow_small.png \
  qt/res/images/drkblue_leftArrow_small.png \
  qt/res/images/drkblue_rightArrow_small.png \
  qt/res/images/drkblue_qtreeview_selected.png \
  qt/res/images/drkblue_walletFrame_bg.png \
  qt/res/images/drkblue_walletFrame.png

RES_CSS = \
  qt/res/css/crown.css

RES_CSS_IMAGES = \
  qt/res/css/down_arrow.png \
  qt/res/css/upArrow_small.png \
  qt/res/css/downArrow_small.png \
  qt/res/css/logo.png

RES_MOVIES = $(wildcard $(srcdir)/qt/res/movies/spinner-*.png)

BITCOIN_RC = qt/res/crown-qt-res.rc

BITCOIN_QT_INCLUDES = -I$(builddir)/qt -I$(srcdir)/qt -I$(srcdir)/qt/forms \
  -I$(builddir)/qt/forms

qt_libbitcoinqt_a_CPPFLAGS = $(BITCOIN_INCLUDES) $(BITCOIN_QT_INCLUDES) \
  $(QT_INCLUDES) $(QT_DBUS_INCLUDES) $(PROTOBUF_CFLAGS) $(QR_CFLAGS)

qt_libbitcoinqt_a_SOURCES = $(BITCOIN_QT_CPP) $(BITCOIN_QT_H) $(QT_FORMS_UI) \
  $(QT_QRC) $(QT_QRC_LOCALE) $(QT_TS) $(PROTOBUF_PROTO) $(RES_ICONS) $(RES_IMAGES) $(RES_CSS) $(RES_CSS_IMAGES) $(RES_MOVIES)

nodist_qt_libbitcoinqt_a_SOURCES = $(QT_MOC_CPP) $(QT_MOC) $(PROTOBUF_CC) \
  $(PROTOBUF_H) $(QT_QRC_CPP) $(QT_QRC_LOCALE_CPP)

# forms/foo.h -> forms/ui_foo.h
QT_FORMS_H=$(join $(dir $(QT_FORMS_UI)),$(addprefix ui_, $(notdir $(QT_FORMS_UI:.ui=.h))))

# Most files will depend on the forms and moc files as includes. Generate them
# before anything else.
$(QT_MOC): $(QT_FORMS_H)
$(qt_libbitcoinqt_a_OBJECTS) $(qt_crown_qt_OBJECTS) : | $(QT_MOC)

#Generating these with a half-written protobuf header leads to wacky results.
#This makes sure it's done.
$(QT_MOC): $(PROTOBUF_H)
$(QT_MOC_CPP): $(PROTOBUF_H)

# crown-qt binary #
qt_crown_qt_CPPFLAGS = $(BITCOIN_INCLUDES) $(BITCOIN_QT_INCLUDES) \
  $(QT_INCLUDES) $(PROTOBUF_CFLAGS) $(QR_CFLAGS)

qt_crown_qt_SOURCES = qt/crown.cpp
if TARGET_DARWIN
  qt_crown_qt_SOURCES += $(BITCOIN_MM)
endif
if TARGET_WINDOWS
  qt_crown_qt_SOURCES += $(BITCOIN_RC)
endif
qt_crown_qt_LDADD = qt/libbitcoinqt.a $(LIBBITCOIN_SERVER)
if ENABLE_WALLET
qt_crown_qt_LDADD += $(LIBBITCOIN_WALLET)
endif
qt_crown_qt_LDADD += $(LIBBITCOIN_CLI) $(LIBBITCOIN_COMMON) $(LIBBITCOIN_UTIL) $(LIBBITCOIN_CRYPTO) $(LIBBITCOIN_UNIVALUE) $(LIBLEVELDB) $(LIBMEMENV) \
  $(BOOST_LIBS) $(QT_LIBS) $(QT_DBUS_LIBS) $(QR_LIBS) $(PROTOBUF_LIBS) $(BDB_LIBS) $(SSL_LIBS) $(CRYPTO_LIBS) $(MINIUPNPC_LIBS) $(LIBSECP256K1)
qt_crown_qt_LDFLAGS = $(RELDFLAGS) $(AM_LDFLAGS) $(QT_LDFLAGS) $(LIBTOOL_APP_LDFLAGS)
qt_crown_qt_LIBTOOLFLAGS = --tag CXX

#locale/foo.ts -> locale/foo.qm
QT_QM=$(QT_TS:.ts=.qm)

.SECONDARY: $(QT_QM)

qt/crownstrings.cpp: $(libbitcoin_server_a_SOURCES) $(libbitcoin_wallet_a_SOURCES) $(libbitcoin_common_a_SOURCES)
	@test -n $(XGETTEXT) || echo "xgettext is required for updating translations"
	$(AM_V_GEN) cd $(srcdir); XGETTEXT=$(XGETTEXT) ../share/qt/extract_strings_qt.py $^

translate: qt/crownstrings.cpp $(QT_FORMS_UI) $(QT_FORMS_UI) $(BITCOIN_QT_CPP) $(BITCOIN_QT_H) $(BITCOIN_MM)
	@test -n $(LUPDATE) || echo "lupdate is required for updating translations"
	$(AM_V_GEN) QT_SELECT=$(QT_SELECT) $(LUPDATE) $^ -locations relative -no-obsolete -ts qt/locale/crown_en.ts

$(QT_QRC_LOCALE_CPP): $(QT_QRC_LOCALE) $(QT_QM)
	@test -f $(RCC)
	@test -f $(@D)/$(<F) || cp -f $< $(@D)
	$(AM_V_GEN) QT_SELECT=$(QT_SELECT) $(RCC) -name crown_locale $(@D)/$(<F) | \
	  $(SED) -e '/^\*\*.*Created:/d' -e '/^\*\*.*by:/d' > $@

$(QT_QRC_CPP): $(QT_QRC) $(QT_FORMS_H) $(RES_ICONS) $(RES_IMAGES) $(RES_CSS) $(RES_CSS_IMAGES) $(RES_MOVIES) $(PROTOBUF_H)
	@test -f $(RCC)
	$(AM_V_GEN) QT_SELECT=$(QT_SELECT) $(RCC) -name crown $< | \
	  $(SED) -e '/^\*\*.*Created:/d' -e '/^\*\*.*by:/d' > $@

CLEAN_QT = $(nodist_qt_libbitcoinqt_a_SOURCES) $(QT_QM) $(QT_FORMS_H) qt/*.gcda qt/*.gcno

CLEANFILES += $(CLEAN_QT)

crown_qt_clean: FORCE
	rm -f $(CLEAN_QT) $(qt_libbitcoinqt_a_OBJECTS) $(qt_crown_qt_OBJECTS) qt/crown-qt$(EXEEXT) $(LIBBITCOINQT)

crown_qt : qt/crown-qt$(EXEEXT)

ui_%.h: %.ui
	@test -f $(UIC)
	@$(MKDIR_P) $(@D)
	$(AM_V_GEN) QT_SELECT=$(QT_SELECT) $(UIC) -o $@ $< || (echo "Error creating $@"; false)

%.moc: %.cpp
	$(AM_V_GEN) QT_SELECT=$(QT_SELECT) $(MOC) $(QT_INCLUDES) $(MOC_DEFS) $< | \
	  $(SED) -e '/^\*\*.*Created:/d' -e '/^\*\*.*by:/d' > $@

moc_%.cpp: %.h
	$(AM_V_GEN) QT_SELECT=$(QT_SELECT) $(MOC) $(QT_INCLUDES) $(MOC_DEFS) $< | \
	  $(SED) -e '/^\*\*.*Created:/d' -e '/^\*\*.*by:/d' > $@

%.qm: %.ts
	@test -f $(LRELEASE)
	@$(MKDIR_P) $(@D)
	$(AM_V_GEN) QT_SELECT=$(QT_SELECT) $(LRELEASE) -silent $< -qm $@<|MERGE_RESOLUTION|>--- conflicted
+++ resolved
@@ -37,12 +37,8 @@
   qt/forms/sendcoinsdialog.ui \
   qt/forms/sendcoinsentry.ui \
   qt/forms/signverifymessagedialog.ui \
-<<<<<<< HEAD
   qt/forms/masternodelist.ui \
-=======
-  qt/forms/thronelist.ui \
   qt/forms/systemnodelist.ui \
->>>>>>> cbf7789f
   qt/forms/transactiondescdialog.ui \
   qt/forms/multisigaddressentry.ui \
   qt/forms/multisigdialog.ui \
@@ -82,12 +78,8 @@
   qt/moc_sendcoinsentry.cpp \
   qt/moc_signverifymessagedialog.cpp \
   qt/moc_splashscreen.cpp \
-<<<<<<< HEAD
   qt/moc_masternodelist.cpp \
-=======
-  qt/moc_thronelist.cpp \
   qt/moc_systemnodelist.cpp \
->>>>>>> cbf7789f
   qt/moc_trafficgraphwidget.cpp \
   qt/moc_transactiondesc.cpp \
   qt/moc_transactiondescdialog.cpp \
@@ -159,12 +151,8 @@
   qt/sendcoinsentry.h \
   qt/signverifymessagedialog.h \
   qt/splashscreen.h \
-<<<<<<< HEAD
   qt/masternodelist.h \
-=======
-  qt/thronelist.h \
   qt/systemnodelist.h \
->>>>>>> cbf7789f
   qt/trafficgraphwidget.h \
   qt/transactiondesc.h \
   qt/transactiondescdialog.h \
@@ -286,12 +274,8 @@
   qt/sendcoinsdialog.cpp \
   qt/sendcoinsentry.cpp \
   qt/signverifymessagedialog.cpp \
-<<<<<<< HEAD
   qt/masternodelist.cpp \
-=======
-  qt/thronelist.cpp \
   qt/systemnodelist.cpp \
->>>>>>> cbf7789f
   qt/transactiondesc.cpp \
   qt/transactiondescdialog.cpp \
   qt/transactionfilterproxy.cpp \
