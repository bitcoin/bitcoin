--- conflicted
+++ resolved
@@ -24,51 +24,11 @@
 #include <evo/specialtx.h>
 #include <llmq/quorums_commitment.h>
 #include <math.h>
-<<<<<<< HEAD
-=======
-bool AssetAllocationTxToJSON(const CTransaction &tx, const uint256& hashBlock, UniValue &entry) {
-    const uint256& txHash = tx.GetHash();
-    entry.pushKVEnd("txtype", stringFromSyscoinTx(tx.nVersion));
-    entry.pushKVEnd("txid", txHash.GetHex());
-    entry.pushKVEnd("blockhash", hashBlock.GetHex());  
-    UniValue oAssetAllocationReceiversArray(UniValue::VARR);
-   
-    for(const auto &it: tx.voutAssets) {
-        CAmount nTotal = 0;
-        UniValue oAssetAllocationReceiversObj(UniValue::VOBJ);
-        const uint64_t &nAsset = it.key;
-        const uint32_t &nBaseAsset = GetBaseAssetID(nAsset);
-        oAssetAllocationReceiversObj.pushKVEnd("asset_guid", UniValue(nAsset).write());
-        if(!it.vchNotarySig.empty()) {
-            oAssetAllocationReceiversObj.pushKVEnd("notary_sig", HexStr(it.vchNotarySig));
-        }
-        UniValue oAssetAllocationReceiverOutputsArray(UniValue::VARR);
-        for(const auto& voutAsset: it.values){
-            nTotal += voutAsset.nValue;
-            UniValue oAssetAllocationReceiverOutputObj(UniValue::VOBJ);
-            oAssetAllocationReceiverOutputObj.pushKVEnd("n", voutAsset.n);
-            oAssetAllocationReceiverOutputObj.pushKVEnd("amount", ValueFromAmount(voutAsset.nValue, nBaseAsset));
-            oAssetAllocationReceiverOutputsArray.push_back(oAssetAllocationReceiverOutputObj);
-        }
-        oAssetAllocationReceiversObj.pushKVEnd("outputs", oAssetAllocationReceiverOutputsArray); 
-        oAssetAllocationReceiversObj.pushKVEnd("total", ValueFromAmount(nTotal, nBaseAsset));
-        oAssetAllocationReceiversArray.push_back(oAssetAllocationReceiversObj);
-    }
-
-    entry.pushKVEnd("allocations", oAssetAllocationReceiversArray);
-    if(tx.nVersion == SYSCOIN_TX_VERSION_ALLOCATION_BURN_TO_NEVM){
-         CBurnSyscoin burnSyscoin(tx);
-         entry.pushKVEnd("nevm_destination", "0x" + HexStr(burnSyscoin.vchNEVMAddress));
-    }
-    return true;
-}
->>>>>>> c8a24cd0
 
 
 bool SyscoinMintTxToJson(const CTransaction& tx, const uint256& txHash, const uint256& hashBlock, UniValue &entry) {
     CMintSyscoin mintSyscoin(tx);
     if (!mintSyscoin.IsNull()) {
-<<<<<<< HEAD
         entry.__pushKV("txid", txHash.GetHex());
         entry.__pushKV("blockhash", hashBlock.GetHex());  
         UniValue oSPVProofObj(UniValue::VOBJ);
@@ -83,120 +43,10 @@
         oSPVProofObj.__pushKV("receiptparentnodes", HexStr(mintSyscoin.vchReceiptParentNodes));  
         oSPVProofObj.__pushKV("amount", ValueFromAmount(mintSyscoin.nValue));  
         entry.__pushKV("spv_proof", oSPVProofObj);
-=======
-        entry.pushKVEnd("txtype", "assetallocationmint");
-        entry.pushKVEnd("txid", txHash.GetHex());
-        entry.pushKVEnd("blockhash", hashBlock.GetHex());  
-        UniValue oSPVProofObj(UniValue::VOBJ);
-        oSPVProofObj.pushKVEnd("txhash", mintSyscoin.nTxHash.GetHex());  
-        oSPVProofObj.pushKVEnd("blockhash", mintSyscoin.nBlockHash.GetHex());  
-        oSPVProofObj.pushKVEnd("postx", mintSyscoin.posTx);
-        oSPVProofObj.pushKVEnd("txroot", mintSyscoin.nTxRoot.GetHex()); 
-        oSPVProofObj.pushKVEnd("txparentnodes", HexStr(mintSyscoin.vchTxParentNodes)); 
-        oSPVProofObj.pushKVEnd("txpath", HexStr(mintSyscoin.vchTxPath)); 
-        oSPVProofObj.pushKVEnd("posReceipt", mintSyscoin.posReceipt);  
-        oSPVProofObj.pushKVEnd("receiptroot", mintSyscoin.nReceiptRoot.GetHex());  
-        oSPVProofObj.pushKVEnd("receiptparentnodes", HexStr(mintSyscoin.vchReceiptParentNodes));  
-        entry.pushKVEnd("spv_proof", oSPVProofObj);
-        UniValue oAssetAllocationReceiversArray(UniValue::VARR);
-        for(const auto &it: mintSyscoin.voutAssets) {
-            CAmount nTotal = 0;
-            UniValue oAssetAllocationReceiversObj(UniValue::VOBJ);
-            const uint64_t &nAsset = it.key;
-            const uint32_t &nBaseAsset = GetBaseAssetID(nAsset);
-            oAssetAllocationReceiversObj.pushKVEnd("asset_guid", UniValue(nAsset).write());
-            UniValue oAssetAllocationReceiverOutputsArray(UniValue::VARR);
-            for(const auto& voutAsset: it.values){
-                nTotal += voutAsset.nValue;
-                UniValue oAssetAllocationReceiverOutputObj(UniValue::VOBJ);
-                oAssetAllocationReceiverOutputObj.pushKVEnd("n", voutAsset.n);
-                oAssetAllocationReceiverOutputObj.pushKVEnd("amount", ValueFromAmount(voutAsset.nValue, nBaseAsset));
-                oAssetAllocationReceiverOutputsArray.push_back(oAssetAllocationReceiverOutputObj);
-            }
-            oAssetAllocationReceiversObj.pushKVEnd("outputs", oAssetAllocationReceiverOutputsArray); 
-            oAssetAllocationReceiversObj.pushKVEnd("total", ValueFromAmount(nTotal, nBaseAsset));
-            oAssetAllocationReceiversArray.push_back(oAssetAllocationReceiversObj);
-        }
-        entry.pushKVEnd("allocations", oAssetAllocationReceiversArray);
->>>>>>> c8a24cd0
         return true;
     } 
     return false;
 }
-<<<<<<< HEAD
-=======
-bool AssetTxToJSON(const CTransaction& tx, const uint256 &hashBlock, UniValue &entry) {
-	CAsset asset(tx);
-	if(asset.IsNull())
-		return false;
-    entry.pushKVEnd("txtype", stringFromSyscoinTx(tx.nVersion));
-    entry.pushKVEnd("txid", tx.GetHash().GetHex());  
-    entry.pushKVEnd("blockhash", hashBlock.GetHex());
-    UniValue oAssetAllocationReceiversArray(UniValue::VARR);
-    for(const auto &it: tx.voutAssets) {
-        CAmount nTotal = 0;
-        UniValue oAssetAllocationReceiversObj(UniValue::VOBJ);
-        const uint64_t &nAsset = it.key;
-        const uint32_t &nBaseAsset = GetBaseAssetID(nAsset);
-        oAssetAllocationReceiversObj.pushKVEnd("asset_guid", UniValue(nAsset).write());
-        UniValue oAssetAllocationReceiverOutputsArray(UniValue::VARR);
-        for(const auto& voutAsset: it.values){
-            nTotal += voutAsset.nValue;
-            UniValue oAssetAllocationReceiverOutputObj(UniValue::VOBJ);
-            oAssetAllocationReceiverOutputObj.pushKVEnd("n", voutAsset.n);
-            oAssetAllocationReceiverOutputObj.pushKVEnd("amount", ValueFromAmount(voutAsset.nValue, nBaseAsset));
-            oAssetAllocationReceiverOutputsArray.push_back(oAssetAllocationReceiverOutputObj);
-        }
-        oAssetAllocationReceiversObj.pushKVEnd("outputs", oAssetAllocationReceiverOutputsArray); 
-        oAssetAllocationReceiversObj.pushKVEnd("total", ValueFromAmount(nTotal, nBaseAsset));
-        oAssetAllocationReceiversArray.push_back(oAssetAllocationReceiversObj);
-    }
-
-    entry.pushKVEnd("allocations", oAssetAllocationReceiversArray); 
-    if(asset.nUpdateMask & ASSET_INIT) {
-        auto decoded = DecodeBase64(asset.strSymbol);
-		entry.pushKVEnd("symbol", std::string{(*decoded).begin(), (*decoded).end()});
-        entry.pushKVEnd("max_supply", ValueFromAmount(asset.nMaxSupply, GetBaseAssetID(tx.voutAssets[0].key)));
-		entry.pushKVEnd("precision", asset.nPrecision);
-    }
-
-	if(asset.nUpdateMask & ASSET_UPDATE_DATA) 
-		entry.pushKVEnd("public_value", AssetPublicDataToJson(asset.strPubData));
-
-	if(asset.nUpdateMask & ASSET_UPDATE_CONTRACT) 
-		entry.pushKVEnd("contract", "0x" + HexStr(asset.vchContract));
-    
-    if(asset.nUpdateMask & ASSET_UPDATE_NOTARY_KEY) 
-		entry.pushKVEnd("notary_address", asset.vchNotaryKeyID.empty()? "": EncodeDestination(WitnessV0KeyHash(uint160{asset.vchNotaryKeyID})));
-
-    if(asset.nUpdateMask & ASSET_UPDATE_NOTARY_DETAILS) {
-        UniValue value(UniValue::VOBJ);
-        asset.notaryDetails.ToJson(value);
-        entry.pushKVEnd("notary_details", value);
-    }
-
-    if(asset.nUpdateMask & ASSET_UPDATE_AUXFEE) {
-        UniValue value(UniValue::VOBJ);
-        asset.auxFeeDetails.ToJson(value, GetBaseAssetID(tx.voutAssets[0].key));
-        entry.pushKVEnd("auxfee", value);
-    }
-    
-    if(asset.nUpdateMask & ASSET_UPDATE_CAPABILITYFLAGS) 
-		entry.pushKVEnd("updatecapability_flags", asset.nUpdateCapabilityFlags);
-
-    entry.pushKVEnd("update_flags", asset.nUpdateMask);
-
-    return true;
-}
-bool SysTxToJSON(const CTransaction& tx, const uint256 &hashBlock, UniValue& output) {
-    bool found = false;
-    if (IsAssetTx(tx.nVersion) && tx.nVersion != SYSCOIN_TX_VERSION_ASSET_SEND)
-        found = AssetTxToJSON(tx, hashBlock, output);
-    else if (IsAssetAllocationTx(tx.nVersion) || tx.nVersion == SYSCOIN_TX_VERSION_ASSET_SEND)
-        found = AssetAllocationTxToJSON(tx, hashBlock, output);
-    return found;
-}
->>>>>>> c8a24cd0
 
 bool DecodeSyscoinRawtransaction(const CTransaction& rawTx, const uint256 &hashBlock, UniValue& output) {
     bool found = false;
