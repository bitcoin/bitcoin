--- conflicted
+++ resolved
@@ -1,17 +1,8 @@
-<<<<<<< HEAD
-#!/usr/bin/env python2
-# Copyright (c) 2014-2015 The Bitcoin Core developers
-# Distributed under the MIT software license, see the accompanying
-# file COPYING or http://www.opensource.org/licenses/mit-license.php.
-
-
-=======
 #!/usr/bin/env python3
 # Copyright (c) 2014-2016 The Bitcoin Core developers
 # Distributed under the MIT software license, see the accompanying
 # file COPYING or http://www.opensource.org/licenses/mit-license.php.
 
->>>>>>> 0d719145
 from test_framework.test_framework import BitcoinTestFramework
 from test_framework.util import *
 
@@ -267,10 +258,6 @@
         else:
             raise AssertionError("Must not parse invalid amounts")
 
-<<<<<<< HEAD
-        assert_equal("Invalid amount" in errorString, True)
-=======
->>>>>>> 0d719145
 
         try:
             self.nodes[0].generate("2")
@@ -288,16 +275,6 @@
         # 2. Import address from node2 to node1
         self.nodes[1].importaddress(address_to_import)
 
-<<<<<<< HEAD
-        assert_equal("not an integer" in errorString, True)
-
-        #check if wallet or blochchain maintenance changes the balance
-        self.sync_all()
-        self.nodes[0].generate(1)
-        self.sync_all()
-        balance_nodes = [self.nodes[i].getbalance() for i in range(3)]
-
-=======
         # 3. Validate that the imported address is watch-only on node1
         assert(self.nodes[1].validateaddress(address_to_import)["iswatchonly"])
 
@@ -345,25 +322,11 @@
         self.nodes[0].ensure_ascii = True # restore to default
 
         # maintenance tests
->>>>>>> 0d719145
         maintenance = [
             '-rescan',
             '-reindex',
             '-zapwallettxes=1',
             '-zapwallettxes=2',
-<<<<<<< HEAD
-            '-salvagewallet',
-        ]
-        for m in maintenance:
-            stop_nodes(self.nodes)
-            wait_bitcoinds()
-            self.nodes = start_nodes(3, self.options.tmpdir, [[m]] * 3)
-            connect_nodes_bi(self.nodes,0,1)
-            connect_nodes_bi(self.nodes,1,2)
-            connect_nodes_bi(self.nodes,0,2)
-            self.sync_all()
-            assert_equal(balance_nodes, [self.nodes[i].getbalance() for i in range(3)])
-=======
             # disabled until issue is fixed: https://github.com/bitcoin/bitcoin/issues/7463
             # '-salvagewallet',
         ]
@@ -398,7 +361,6 @@
         singletxid = self.nodes[0].sendrawtransaction(signedtx["hex"])
         txids = [singletxid, singletxid]
         self.nodes[0].generate(1)
->>>>>>> 0d719145
 
         # Make a long chain of unconfirmed payments without hitting mempool limit
         txid_list = []
