--- conflicted
+++ resolved
@@ -73,12 +73,8 @@
     outputs = OrderedDict([(P2SH_1, total_in - amount - fee),
                            (P2SH_2, amount)])
     rawtx = from_node.createrawtransaction(inputs, outputs)
-<<<<<<< HEAD
     rawtx = swap_outputs_in_rawtx(rawtx, outputs, len(inputs))
-    # Createrawtransaction constructions a transaction that is ready to be signed
-=======
     # createrawtransaction constructs a transaction that is ready to be signed.
->>>>>>> 1233cb42
     # These transactions don't need to be signed, but we still have to insert the ScriptSig
     # that will satisfy the ScriptPubKey.
     completetx = rawtx[0:10]
@@ -106,14 +102,8 @@
     inputs = []
     inputs.append({ "txid" : prevtxout["txid"], "vout" : prevtxout["vout"] })
     half_change = satoshi_round(prevtxout["amount"]/2)
-<<<<<<< HEAD
     rem_change = prevtxout["amount"] - half_change  - Decimal("0.00010000")
-    outputs[P2SH_1] = half_change
-    outputs[P2SH_2] = rem_change
-=======
-    rem_change = prevtxout["amount"] - half_change  - Decimal("0.00001000")
     outputs = OrderedDict([(P2SH_1, half_change), (P2SH_2, rem_change)])
->>>>>>> 1233cb42
     rawtx = from_node.createrawtransaction(inputs, outputs)
     rawtx = swap_outputs_in_rawtx(rawtx, outputs, len(inputs))
     # If this is the initial split we actually need to sign the transaction
