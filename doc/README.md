--- conflicted
+++ resolved
@@ -1,14 +1,6 @@
-<<<<<<< HEAD
-Bitcoin 0.9.5 BETA
-=====================
-
-Copyright (c) 2009-2015 Bitcoin Developers
-=======
 Crowncoin 0.9.2 BETA
-=====================
 
 Copyright (c) 2009-2014 Crowncoin Developers
->>>>>>> 8b2f1946
 
 
 Setup
