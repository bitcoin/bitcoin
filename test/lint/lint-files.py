#!/usr/bin/env python3
# Copyright (c) 2021 The Bitcoin Core developers
# Distributed under the MIT software license, see the accompanying
# file COPYING or http://www.opensource.org/licenses/mit-license.php.

"""
This checks that all files in the repository have correct filenames and permissions
"""

import os
import re
import sys
from subprocess import check_output
from typing import Dict, Optional, NoReturn

CMD_TOP_LEVEL = ["git", "rev-parse", "--show-toplevel"]
<<<<<<< HEAD
CMD_ALL_FILES = 'git ls-files -z --full-name'
CMD_SOURCE_FILES = 'git ls-files -z --full-name -- "*.[cC][pP][pP]" "*.[hH]" "*.[pP][yY]" "*.[sS][hH]"'
CMD_SHEBANG_FILES = "git grep --full-name --line-number -I '^#!'"
=======
CMD_ALL_FILES = ["git", "ls-files", "-z", "--full-name", "--stage"]
CMD_SHEBANG_FILES = ["git", "grep", "--full-name", "--line-number", "-I", "^#!"]

ALL_SOURCE_FILENAMES_REGEXP = r"^.*\.(cpp|h|py|sh)$"
>>>>>>> 5bc10b39
ALLOWED_FILENAME_REGEXP = "^[a-zA-Z0-9/_.@][a-zA-Z0-9/_.@-]*$"
ALLOWED_SOURCE_FILENAME_REGEXP = "^[a-z0-9_./-]+$"
ALLOWED_SOURCE_FILENAME_EXCEPTION_REGEXP = (
    "^src/(secp256k1/|minisketch/|test/fuzz/FuzzedDataProvider.h)"
)
ALLOWED_PERMISSION_NON_EXECUTABLES = 0o644
ALLOWED_PERMISSION_EXECUTABLES = 0o755
ALLOWED_EXECUTABLE_SHEBANG = {
    "py": [b"#!/usr/bin/env python3"],
    "sh": [b"#!/usr/bin/env bash", b"#!/bin/sh"],
}
EXCLUDED_DIRS = ("^src/bls/")


class FileMeta(object):
    def __init__(self, file_spec: str):
        '''Parse a `git ls files --stage` output line.'''
        # 100755 5a150d5f8031fcd75e80a4dd9843afa33655f579 0       ci/test/00_setup_env.sh
        meta, self.file_path = file_spec.split('\t', 2)
        meta = meta.split()
        # The octal file permission of the file. Internally, git only
        # keeps an 'executable' bit, so this will always be 0o644 or 0o755.
        self.permissions = int(meta[0], 8) & 0o7777
        # We don't currently care about the other fields

    @property
    def extension(self) -> Optional[str]:
        """
        Returns the file extension for a given filename string.
        eg:
        'ci/lint_run_all.sh' -> 'sh'
        'ci/retry/retry' -> None
        'contrib/devtools/split-debug.sh.in' -> 'in'
        """
        return str(os.path.splitext(self.file_path)[1].strip(".") or None)

    @property
    def full_extension(self) -> Optional[str]:
        """
        Returns the full file extension for a given filename string.
        eg:
        'ci/lint_run_all.sh' -> 'sh'
        'ci/retry/retry' -> None
        'contrib/devtools/split-debug.sh.in' -> 'sh.in'
        """
        filename_parts = self.file_path.split(os.extsep, 1)
        try:
            return filename_parts[1]
        except IndexError:
            return None


def get_git_file_metadata() -> Dict[str, FileMeta]:
    '''
    Return a dictionary mapping the name of all files in the repository to git tree metadata.
    '''
    files_raw = check_output(CMD_ALL_FILES).decode("utf8").rstrip("\0").split("\0")
    files = {}
    for file_spec in files_raw:
        meta = FileMeta(file_spec)
        files[meta.file_path] = meta
    return files

def check_all_filenames(files) -> int:
    """
    Checks every file in the repository against an allowed regexp to make sure only lowercase or uppercase
    alphanumerics (a-zA-Z0-9), underscores (_), hyphens (-), at (@) and dots (.) are used in repository filenames.
    """
    filenames = files.keys()
    filename_regex = re.compile(ALLOWED_FILENAME_REGEXP)
    failed_tests = 0
    for filename in filenames:
        if not filename_regex.match(filename):
            print(
                f"""File {repr(filename)} does not not match the allowed filename regexp ('{ALLOWED_FILENAME_REGEXP}')."""
            )
            failed_tests += 1
    return failed_tests


def check_source_filenames(files) -> int:
    """
    Checks only source files (*.cpp, *.h, *.py, *.sh) against a stricter allowed regexp to make sure only lowercase
    alphanumerics (a-z0-9), underscores (_), hyphens (-) and dots (.) are used in source code filenames.

    Additionally there is an exception regexp for directories or files which are excepted from matching this regexp.
    """
    filenames = [filename for filename in files.keys() if re.match(ALL_SOURCE_FILENAMES_REGEXP, filename, re.IGNORECASE)]
    filename_regex = re.compile(ALLOWED_SOURCE_FILENAME_REGEXP)
    filename_exception_regex = re.compile(ALLOWED_SOURCE_FILENAME_EXCEPTION_REGEXP)
    failed_tests = 0
    for filename in filenames:
        if not filename_regex.match(filename) and not filename_exception_regex.match(filename):
            print(
                f"""File {repr(filename)} does not not match the allowed source filename regexp ('{ALLOWED_SOURCE_FILENAME_REGEXP}'), or the exception regexp ({ALLOWED_SOURCE_FILENAME_EXCEPTION_REGEXP})."""
            )
            failed_tests += 1
    return failed_tests


def check_all_file_permissions(files) -> int:
    """
    Checks all files in the repository match an allowed executable or non-executable file permission octal.

    Additionally checks that for executable files, the file contains a shebang line
    """
<<<<<<< HEAD
    filenames = check_output(CMD_ALL_FILES, shell=True).decode("utf8").rstrip("\0").split("\0")
    filename_exclude_dir_regex = re.compile(EXCLUDED_DIRS)
    failed_tests = 0
    for filename in filenames:
        if filename_exclude_dir_regex.match(filename):
            continue
        file_meta = FileMeta(filename)
=======
    failed_tests = 0
    for filename, file_meta in files.items():
>>>>>>> 5bc10b39
        if file_meta.permissions == ALLOWED_PERMISSION_EXECUTABLES:
            with open(filename, "rb") as f:
                shebang = f.readline().rstrip(b"\n")

            # For any file with executable permissions the first line must contain a shebang
            if not shebang.startswith(b"#!"):
                print(
                    f"""File "{filename}" has permission {ALLOWED_PERMISSION_EXECUTABLES:03o} (executable) and is thus expected to contain a shebang '#!'. Add shebang or do "chmod {ALLOWED_PERMISSION_NON_EXECUTABLES:03o} {filename}" to make it non-executable."""
                )
                failed_tests += 1

            # For certain file extensions that have been defined, we also check that the shebang conforms to a specific
            # allowable set of shebangs
            if file_meta.extension in ALLOWED_EXECUTABLE_SHEBANG.keys():
                if shebang not in ALLOWED_EXECUTABLE_SHEBANG[file_meta.extension]:
                    print(
                        f"""File "{filename}" is missing expected shebang """
                        + " or ".join(
                            [
                                x.decode("utf-8")
                                for x in ALLOWED_EXECUTABLE_SHEBANG[file_meta.extension]
                            ]
                        )
                    )
                    failed_tests += 1

        elif file_meta.permissions == ALLOWED_PERMISSION_NON_EXECUTABLES:
            continue
        else:
            print(
                f"""File "{filename}" has unexpected permission {file_meta.permissions:03o}. Do "chmod {ALLOWED_PERMISSION_NON_EXECUTABLES:03o} {filename}" (if non-executable) or "chmod {ALLOWED_PERMISSION_EXECUTABLES:03o} {filename}" (if executable)."""
            )
            failed_tests += 1

    return failed_tests


def check_shebang_file_permissions(files_meta) -> int:
    """
    Checks every file that contains a shebang line to ensure it has an executable permission
    """
    filenames = check_output(CMD_SHEBANG_FILES).decode("utf8").strip().split("\n")

    # The git grep command we use returns files which contain a shebang on any line within the file
    # so we need to filter the list to only files with the shebang on the first line
    filenames = [filename.split(":1:")[0] for filename in filenames if ":1:" in filename]

    failed_tests = 0
    for filename in filenames:
        file_meta = files_meta[filename]
        if file_meta.permissions != ALLOWED_PERMISSION_EXECUTABLES:
            # These file types are typically expected to be sourced and not executed directly
            if file_meta.full_extension in ["bash", "init", "openrc", "sh.in"]:
                continue

            # *.py files which don't contain an `if __name__ == '__main__'` are not expected to be executed directly
            if file_meta.extension == "py":
                with open(filename, "r", encoding="utf8") as f:
                    file_data = f.read()
                if not re.search("""if __name__ == ['"]__main__['"]:""", file_data):
                    continue

            print(
                f"""File "{filename}" contains a shebang line, but has the file permission {file_meta.permissions:03o} instead of the expected executable permission {ALLOWED_PERMISSION_EXECUTABLES:03o}. Do "chmod {ALLOWED_PERMISSION_EXECUTABLES:03o} {filename}" (or remove the shebang line)."""
            )
            failed_tests += 1
    return failed_tests


def main() -> NoReturn:
    root_dir = check_output(CMD_TOP_LEVEL).decode("utf8").strip()
    os.chdir(root_dir)

    files = get_git_file_metadata()

    failed_tests = 0
    failed_tests += check_all_filenames(files)
    failed_tests += check_source_filenames(files)
    failed_tests += check_all_file_permissions(files)
    failed_tests += check_shebang_file_permissions(files)

    if failed_tests:
        print(
            f"ERROR: There were {failed_tests} failed tests in the lint-files.py lint test. Please resolve the above errors."
        )
        sys.exit(1)
    else:
        sys.exit(0)


if __name__ == "__main__":
    main()<|MERGE_RESOLUTION|>--- conflicted
+++ resolved
@@ -14,16 +14,10 @@
 from typing import Dict, Optional, NoReturn
 
 CMD_TOP_LEVEL = ["git", "rev-parse", "--show-toplevel"]
-<<<<<<< HEAD
-CMD_ALL_FILES = 'git ls-files -z --full-name'
-CMD_SOURCE_FILES = 'git ls-files -z --full-name -- "*.[cC][pP][pP]" "*.[hH]" "*.[pP][yY]" "*.[sS][hH]"'
-CMD_SHEBANG_FILES = "git grep --full-name --line-number -I '^#!'"
-=======
 CMD_ALL_FILES = ["git", "ls-files", "-z", "--full-name", "--stage"]
 CMD_SHEBANG_FILES = ["git", "grep", "--full-name", "--line-number", "-I", "^#!"]
 
 ALL_SOURCE_FILENAMES_REGEXP = r"^.*\.(cpp|h|py|sh)$"
->>>>>>> 5bc10b39
 ALLOWED_FILENAME_REGEXP = "^[a-zA-Z0-9/_.@][a-zA-Z0-9/_.@-]*$"
 ALLOWED_SOURCE_FILENAME_REGEXP = "^[a-z0-9_./-]+$"
 ALLOWED_SOURCE_FILENAME_EXCEPTION_REGEXP = (
@@ -130,18 +124,11 @@
 
     Additionally checks that for executable files, the file contains a shebang line
     """
-<<<<<<< HEAD
-    filenames = check_output(CMD_ALL_FILES, shell=True).decode("utf8").rstrip("\0").split("\0")
     filename_exclude_dir_regex = re.compile(EXCLUDED_DIRS)
     failed_tests = 0
-    for filename in filenames:
+    for filename, file_meta in files.items():
         if filename_exclude_dir_regex.match(filename):
             continue
-        file_meta = FileMeta(filename)
-=======
-    failed_tests = 0
-    for filename, file_meta in files.items():
->>>>>>> 5bc10b39
         if file_meta.permissions == ALLOWED_PERMISSION_EXECUTABLES:
             with open(filename, "rb") as f:
                 shebang = f.readline().rstrip(b"\n")
