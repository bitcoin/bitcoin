--- conflicted
+++ resolved
@@ -15,14 +15,7 @@
     "chainparamsbase -> common/args -> chainparamsbase",
     "node/blockstorage -> validation -> node/blockstorage",
     "node/utxo_snapshot -> validation -> node/utxo_snapshot",
-<<<<<<< HEAD
     "wallet/fees -> wallet/wallet -> wallet/fees",
-=======
-    "qt/addresstablemodel -> qt/walletmodel -> qt/addresstablemodel",
-    "qt/recentrequeststablemodel -> qt/walletmodel -> qt/recentrequeststablemodel",
-    "qt/sendcoinsdialog -> qt/walletmodel -> qt/sendcoinsdialog",
-    "qt/transactiontablemodel -> qt/walletmodel -> qt/transactiontablemodel",
->>>>>>> 3e691258
     "wallet/wallet -> wallet/walletdb -> wallet/wallet",
     "kernel/coinstats -> validation -> kernel/coinstats",
 
