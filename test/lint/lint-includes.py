#!/usr/bin/env python3
#
# Copyright (c) 2018-2022 The Bitcoin Core developers
# Distributed under the MIT software license, see the accompanying
# file COPYING or http://www.opensource.org/licenses/mit-license.php.
#
# Check for duplicate includes.
# Guard against accidental introduction of new Boost dependencies.
# Check includes: Check for duplicate includes. Enforce bracket syntax includes.

import os
import re
import sys

from subprocess import check_output, CalledProcessError


<<<<<<< HEAD
EXCLUDED_DIRS = ["src/leveldb/",
                 "src/bls/",
=======
EXCLUDED_DIRS = ["contrib/devtools/bitcoin-tidy/",
                 "src/leveldb/",
>>>>>>> 3e691258
                 "src/crc32c/",
                 "src/secp256k1/",
                 "src/minisketch/",
                ]

EXPECTED_BOOST_INCLUDES = ["boost/date_time/posix_time/posix_time.hpp",
                           "boost/multi_index/detail/hash_index_iterator.hpp",
                           "boost/multi_index/hashed_index.hpp",
                           "boost/multi_index/identity.hpp",
                           "boost/multi_index/indexed_by.hpp",
                           "boost/multi_index/ordered_index.hpp",
                           "boost/multi_index/sequenced_index.hpp",
                           "boost/multi_index/tag.hpp",
                           "boost/multi_index_container.hpp",
                           "boost/operators.hpp",
                           "boost/process.hpp",
                           "boost/signals2/connection.hpp",
                           "boost/signals2/optional_last_value.hpp",
                           "boost/signals2/signal.hpp",
                           "boost/test/included/unit_test.hpp",
                           "boost/test/unit_test.hpp",
                           "boost/tuple/tuple.hpp",
                          ]


def get_toplevel():
    return check_output(["git", "rev-parse", "--show-toplevel"], text=True, encoding="utf8").rstrip("\n")


def list_files_by_suffix(suffixes):
    exclude_args = [":(exclude)" + dir for dir in EXCLUDED_DIRS]

    files_list = check_output(["git", "ls-files", "src"] + exclude_args, text=True, encoding="utf8").splitlines()

    return [file for file in files_list if file.endswith(suffixes)]


def find_duplicate_includes(include_list):
    tempset = set()
    duplicates = set()

    for inclusion in include_list:
        if inclusion in tempset:
            duplicates.add(inclusion)
        else:
            tempset.add(inclusion)

    return duplicates


def find_included_cpps():
    included_cpps = list()

    try:
        included_cpps = check_output(["git", "grep", "-E", r"^#include [<\"][^>\"]+\.cpp[>\"]", "--", "*.cpp", "*.h"], text=True, encoding="utf8").splitlines()
    except CalledProcessError as e:
        if e.returncode > 1:
            raise e

    return included_cpps


def find_extra_boosts():
    included_boosts = list()
    filtered_included_boost_set = set()
    exclusion_set = set()

    try:
        included_boosts = check_output(["git", "grep", "-E", r"^#include <boost/", "--", "*.cpp", "*.h"], text=True, encoding="utf8").splitlines()
    except CalledProcessError as e:
        if e.returncode > 1:
            raise e

    for boost in included_boosts:
        filtered_included_boost_set.add(re.findall(r'(?<=\<).+?(?=\>)', boost)[0])

    for expected_boost in EXPECTED_BOOST_INCLUDES:
        for boost in filtered_included_boost_set:
            if expected_boost in boost:
                exclusion_set.add(boost)

    extra_boosts = set(filtered_included_boost_set.difference(exclusion_set))

    return extra_boosts


def find_quote_syntax_inclusions():
    exclude_args = [":(exclude)" + dir for dir in EXCLUDED_DIRS]
    quote_syntax_inclusions = list()

    try:
        quote_syntax_inclusions = check_output(["git", "grep", r"^#include \"", "--", "*.cpp", "*.h"] + exclude_args, text=True, encoding="utf8").splitlines()
    except CalledProcessError as e:
        if e.returncode > 1:
            raise e

    return quote_syntax_inclusions


def main():
    exit_code = 0

    os.chdir(get_toplevel())

    # Check for duplicate includes
    for filename in list_files_by_suffix((".cpp", ".h")):
        with open(filename, "r", encoding="utf8") as file:
            include_list = [line.rstrip("\n") for line in file if re.match(r"^#include", line)]

        duplicates = find_duplicate_includes(include_list)

        if duplicates:
            print(f"Duplicate include(s) in {filename}:")
            for duplicate in duplicates:
                print(duplicate)
            print("")
            exit_code = 1

    # Check if code includes .cpp-files
    included_cpps = find_included_cpps()

    if included_cpps:
        print("The following files #include .cpp files:")
        for included_cpp in included_cpps:
            print(included_cpp)
        print("")
        exit_code = 1

    # Guard against accidental introduction of new Boost dependencies
    extra_boosts = find_extra_boosts()

    if extra_boosts:
        for boost in extra_boosts:
            print(f"A new Boost dependency in the form of \"{boost}\" appears to have been introduced:")
            print(check_output(["git", "grep", boost, "--", "*.cpp", "*.h"], text=True, encoding="utf8"))
        exit_code = 1

    # Check if Boost dependencies are no longer used
    for expected_boost in EXPECTED_BOOST_INCLUDES:
        try:
            check_output(["git", "grep", "-q", r"^#include <%s>" % expected_boost, "--", "*.cpp", "*.h"], text=True, encoding="utf8")
        except CalledProcessError as e:
            if e.returncode > 1:
                raise e
            else:
                print(f"Good job! The Boost dependency \"{expected_boost}\" is no longer used. "
                       "Please remove it from EXPECTED_BOOST_INCLUDES in test/lint/lint-includes.py "
                       "to make sure this dependency is not accidentally reintroduced.\n")
                exit_code = 1

    # Enforce bracket syntax includes
    quote_syntax_inclusions = find_quote_syntax_inclusions()

    if quote_syntax_inclusions:
        print("Please use bracket syntax includes (\"#include <foo.h>\") instead of quote syntax includes:")
        for quote_syntax_inclusion in quote_syntax_inclusions:
            print(quote_syntax_inclusion)
        exit_code = 1

    sys.exit(exit_code)


if __name__ == "__main__":
    main()<|MERGE_RESOLUTION|>--- conflicted
+++ resolved
@@ -15,13 +15,9 @@
 from subprocess import check_output, CalledProcessError
 
 
-<<<<<<< HEAD
-EXCLUDED_DIRS = ["src/leveldb/",
-                 "src/bls/",
-=======
 EXCLUDED_DIRS = ["contrib/devtools/bitcoin-tidy/",
                  "src/leveldb/",
->>>>>>> 3e691258
+                 "src/bls/",
                  "src/crc32c/",
                  "src/secp256k1/",
                  "src/minisketch/",
