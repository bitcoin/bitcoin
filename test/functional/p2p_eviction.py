--- conflicted
+++ resolved
@@ -22,16 +22,11 @@
     msg_pong,
     msg_tx,
 )
-<<<<<<< HEAD
-from test_framework.p2p import P2PDataStore, P2PInterface
-from test_framework.test_framework import BritanniaCoinTestFramework
-=======
 from test_framework.p2p import (
     P2PDataStore,
     P2PInterface,
 )
 from test_framework.test_framework import BitcoinTestFramework
->>>>>>> 2d5acc90
 from test_framework.util import assert_equal
 from test_framework.wallet import MiniWallet
 
@@ -47,12 +42,8 @@
         time.sleep(0.1)
         self.send_message(msg_pong(message.nonce))
 
-<<<<<<< HEAD
 class P2PEvict(BritanniaCoinTestFramework):
-=======
 
-class P2PEvict(BitcoinTestFramework):
->>>>>>> 2d5acc90
     def set_test_params(self):
         self.num_nodes = 1
         # The choice of maxconnections=32 results in a maximum of 21 inbound connections
