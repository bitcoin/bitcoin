--- conflicted
+++ resolved
@@ -133,8 +133,8 @@
 
         config = configparser.ConfigParser()
         config.read_file(open(self.options.configfile))
-        self.options.bitcoind = os.getenv("BITCOIND", default=config["environment"]["BUILDDIR"] + '/src/bitcoind' + config["environment"]["EXEEXT"])
-        self.options.bitcoincli = os.getenv("BITCOINCLI", default=config["environment"]["BUILDDIR"] + '/src/bitcoin-cli' + config["environment"]["EXEEXT"])
+        self.options.bitcoind = os.getenv("BITCOIND", default=config["environment"]["BUILDDIR"] + '/src/particld' + config["environment"]["EXEEXT"])
+        self.options.bitcoincli = os.getenv("BITCOINCLI", default=config["environment"]["BUILDDIR"] + '/src/particl-cli' + config["environment"]["EXEEXT"])
 
         # Set up temp directory and start logging
         if self.options.tmpdir:
@@ -406,11 +406,7 @@
             # Create cache directories, run bitcoinds:
             for i in range(MAX_NODES):
                 datadir = initialize_datadir(self.options.cachedir, i)
-<<<<<<< HEAD
-                args = [os.getenv("BITCOIND", "bitcoind"), "-datadir=" + datadir, "-legacymode"]
-=======
-                args = [self.options.bitcoind, "-datadir=" + datadir]
->>>>>>> 6f8b3453
+                args = [self.options.bitcoind, "-datadir=" + datadir, "-legacymode"]
                 if i > 0:
                     args.append("-connect=127.0.0.1:" + str(p2p_port(0)))
                 self.nodes.append(TestNode(i, get_datadir_path(self.options.cachedir, i), extra_conf=["bind=127.0.0.1"], extra_args=[], rpchost=None, timewait=None, bitcoind=self.options.bitcoind, bitcoin_cli=self.options.bitcoincli, stderr=None, mocktime=self.mocktime, coverage_dir=None))
