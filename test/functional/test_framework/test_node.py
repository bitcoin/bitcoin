--- conflicted
+++ resolved
@@ -387,21 +387,6 @@
     def wait_until_stopped(self, timeout=BRITANNIACOIND_PROC_WAIT_TIMEOUT):
         wait_until_helper(self.is_node_stopped, timeout=timeout, timeout_factor=self.timeout_factor)
 
-    def replace_in_config(self, replacements):
-        """
-        Perform replacements in the configuration file.
-        The substitutions are passed as a list of search-replace-tuples, e.g.
-            [("old", "new"), ("foo", "bar"), ...]
-        """
-        with open(self.bitcoinconf, 'r', encoding='utf8') as conf:
-            conf_data = conf.read()
-        for replacement in replacements:
-            assert_equal(len(replacement), 2)
-            old, new = replacement[0], replacement[1]
-            conf_data = conf_data.replace(old, new)
-        with open(self.bitcoinconf, 'w', encoding='utf8') as conf:
-            conf.write(conf_data)
-
     @property
     def chain_path(self) -> Path:
         return Path(self.datadir) / self.chain
@@ -744,13 +729,10 @@
         if command is not None:
             p_args += [command]
         p_args += pos_args + named_args
-<<<<<<< HEAD
+
         self.log.debug("Running britanniacoin-cli {}".format(p_args[2:]))
-        process = subprocess.Popen(p_args, stdin=subprocess.PIPE, stdout=subprocess.PIPE, stderr=subprocess.PIPE, universal_newlines=True)
-=======
-        self.log.debug("Running bitcoin-cli {}".format(p_args[2:]))
         process = subprocess.Popen(p_args, stdin=subprocess.PIPE, stdout=subprocess.PIPE, stderr=subprocess.PIPE, text=True)
->>>>>>> 2d5acc90
+
         cli_stdout, cli_stderr = process.communicate(input=self.input)
         returncode = process.poll()
         if returncode:
