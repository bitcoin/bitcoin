--- conflicted
+++ resolved
@@ -7,13 +7,9 @@
 from test_framework.test_framework import IoPTestFramework
 from test_framework.util import *
 
-<<<<<<< HEAD
 class KeyPoolTest(IoPTestFramework):
-=======
-class KeyPoolTest(BitcoinTestFramework):
     def set_test_params(self):
         self.num_nodes = 1
->>>>>>> 51bad919
 
     def run_test(self):
         nodes = self.nodes
@@ -23,12 +19,7 @@
         assert(addr_before_encrypting_data['hdmasterkeyid'] == wallet_info_old['hdmasterkeyid'])
         
         # Encrypt wallet and wait to terminate
-<<<<<<< HEAD
-        nodes[0].encryptwallet('test')
-        self.iopd_processes[0].wait()
-=======
         nodes[0].node_encrypt_wallet('test')
->>>>>>> 51bad919
         # Restart node 0
         self.start_node(0)
         # Keep creating keys
