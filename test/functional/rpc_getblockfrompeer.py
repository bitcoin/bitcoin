#!/usr/bin/env python3
# Copyright (c) 2020-2022 The Bitcoin Core developers
# Distributed under the MIT software license, see the accompanying
# file COPYING or http://www.opensource.org/licenses/mit-license.php.
"""Test the getblockfrompeer RPC."""

from test_framework.authproxy import JSONRPCException
from test_framework.messages import (
    CBlock,
    from_hex,
    msg_block,
    msg_headers,
    NODE_WITNESS,
)
from test_framework.p2p import (
    P2P_SERVICES,
    P2PInterface,
)
from test_framework.test_framework import BitcoinTestFramework
from test_framework.util import (
    assert_equal,
    assert_raises_rpc_error,
)


class GetBlockFromPeerTest(BitcoinTestFramework):
    def set_test_params(self):
        self.num_nodes = 3
        self.extra_args = [
            [],
            [],
            ["-fastprune", "-prune=1"]
        ]

    def setup_network(self):
        self.setup_nodes()

    def check_for_block(self, node, hash):
        try:
            self.nodes[node].getblock(hash)
            return True
        except JSONRPCException:
            return False

    def run_test(self):
        self.log.info("Mine 4 blocks on Node 0")
        self.generate(self.nodes[0], 4, sync_fun=self.no_op)
        assert_equal(self.nodes[0].getblockcount(), 204)

        self.log.info("Mine competing 3 blocks on Node 1")
        self.generate(self.nodes[1], 3, sync_fun=self.no_op)
        assert_equal(self.nodes[1].getblockcount(), 203)
        short_tip = self.nodes[1].getbestblockhash()

        self.log.info("Connect nodes to sync headers")
        self.connect_nodes(0, 1)
        self.sync_blocks(self.nodes[0:2])

        self.log.info("Node 0 should only have the header for node 1's block 3")
        x = next(filter(lambda x: x['hash'] == short_tip, self.nodes[0].getchaintips()))
        assert_equal(x['status'], "headers-only")
        assert_raises_rpc_error(-1, "Block not available (not fully downloaded)", self.nodes[0].getblock, short_tip)

        self.log.info("Fetch block from node 1")
        peers = self.nodes[0].getpeerinfo()
        assert_equal(len(peers), 1)
        peer_0_peer_1_id = peers[0]["id"]

        self.log.info("Arguments must be valid")
        assert_raises_rpc_error(-8, "hash must be of length 64 (not 4, for '1234')", self.nodes[0].getblockfrompeer, "1234", peer_0_peer_1_id)
        assert_raises_rpc_error(-3, "JSON value of type number is not of expected type string", self.nodes[0].getblockfrompeer, 1234, peer_0_peer_1_id)
        assert_raises_rpc_error(-3, "JSON value of type string is not of expected type number", self.nodes[0].getblockfrompeer, short_tip, "0")

        self.log.info("We can request blocks for which we do not have the header")
        self.nodes[0].getblockfrompeer("11" * 32, 0)

        self.log.info("Non-existent peer generates error")
        for peer_id in [-1, peer_0_peer_1_id + 1]:
            assert_raises_rpc_error(-1, "Peer does not exist", self.nodes[0].getblockfrompeer, short_tip, peer_id)

        self.log.info("Fetching from pre-segwit peer generates error")
        self.nodes[0].add_p2p_connection(P2PInterface(), services=P2P_SERVICES & ~NODE_WITNESS)
        peers = self.nodes[0].getpeerinfo()
        assert_equal(len(peers), 2)
        presegwit_peer_id = peers[1]["id"]
        assert_raises_rpc_error(-1, "Pre-SegWit peer", self.nodes[0].getblockfrompeer, short_tip, presegwit_peer_id)

        self.log.info("Fetching from same peer twice generates error")
        self.nodes[0].add_p2p_connection(P2PInterface())
        peers = self.nodes[0].getpeerinfo()
        assert_equal(len(peers), 3)
        slow_peer_id = peers[2]["id"]
        assert_equal(self.nodes[0].getblockfrompeer(short_tip, slow_peer_id), {})
        assert_raises_rpc_error(-1, "Already requested from this peer", self.nodes[0].getblockfrompeer, short_tip, slow_peer_id)

        self.log.info("Successful fetch")
        result = self.nodes[0].getblockfrompeer(short_tip, peer_0_peer_1_id)
        self.wait_until(lambda: self.check_for_block(node=0, hash=short_tip), timeout=1)
        assert_equal(result, {})

        self.log.info("Don't fetch blocks we already have")
        assert_raises_rpc_error(-1, "Block already downloaded", self.nodes[0].getblockfrompeer, short_tip, peer_0_peer_1_id)

        self.log.info("Non-existent peer generates error, even if we already have the block")
        assert_raises_rpc_error(-1, "Block already downloaded", self.nodes[0].getblockfrompeer, short_tip, peer_0_peer_1_id + 1)

<<<<<<< HEAD
        self.log.info("Do fetch blocks even if the node has not synced past it yet")
=======
        self.log.info("Do fetch blocks even if the node has not seen the header yet")
>>>>>>> ce3641a0
        # For this test we need node 1 in prune mode and as a side effect this also disconnects
        # the nodes which is also necessary for the rest of the test.
        self.restart_node(1, ["-prune=550"])

        # Generate a block on the disconnected node that the pruning node is not connected to
        blockhash = self.generate(self.nodes[0], 1, sync_fun=self.no_op)[0]
        block_hex = self.nodes[0].getblock(blockhash=blockhash, verbosity=0)
        block = from_hex(CBlock(), block_hex)

        # Connect a P2PInterface to the pruning node
        p2p_i = P2PInterface()
        node1_interface = self.nodes[1].add_p2p_connection(p2p_i)

        node1_peers = self.nodes[1].getpeerinfo()
        assert_equal(len(node1_peers), 1)
        node1_interface_id = node1_peers[0]["id"]
        assert_equal(self.nodes[1].getblockfrompeer(blockhash, node1_interface_id), {})
        block.calc_sha256()
        p2p_i.wait_for_getdata([block.sha256])
        p2p_i.send_and_ping(msg_block(block))
        assert_equal(block_hex, self.nodes[1].getblock(blockhash, 0))
        self.nodes[1].disconnectnode(nodeid=node1_interface_id)

        self.log.info("Do fetch blocks even if the node has not synced past it yet")

        # Generate a block on the disconnected node that the pruning node is not connected to
        blockhash = self.generate(self.nodes[0], 1, sync_fun=self.no_op)[0]
        block_hex = self.nodes[0].getblock(blockhash=blockhash, verbosity=0)
        block = from_hex(CBlock(), block_hex)

        # Connect a P2PInterface to the pruning node and have it submit only the header of the
        # block that the pruning node has not seen
        node1_interface = self.nodes[1].add_p2p_connection(P2PInterface())
        node1_interface.send_and_ping(msg_headers([block]))

        # Get the peer id of the P2PInterface from the pruning node
        node1_interface = self.nodes[1].add_p2p_connection(P2PInterface())
        node1_peers = self.nodes[1].getpeerinfo()
        assert_equal(len(node1_peers), 2)
        node1_interface_id = node1_peers[1]["id"]

        # Trying to fetch this block from the P2PInterface should be possible
        assert_equal(self.nodes[1].getblockfrompeer(blockhash, node1_interface_id), {})

        self.log.info("Connect pruned node")
        self.connect_nodes(0, 2)
        pruned_node = self.nodes[2]
        self.sync_blocks([self.nodes[0], pruned_node])

        # We need to generate more blocks to be able to prune
        self.generate(self.nodes[0], 400, sync_fun=self.no_op)
        self.sync_blocks([self.nodes[0], pruned_node])

        # The goal now will be to mimic the automatic pruning process and verify what happens when we fetch an historic
        # block at any point of time.
        #
        # Starting with three blocks files. The pruning process will prune them one by one. And, at the second pruning
        # event, the test will fetch the past block. Which will be stored at the latest block file. Which can only be
        # pruned when the latest block file is full (in this case, the third one), and a new one is created.

        # First prune event, prune first block file
        highest_pruned_block_num = pruned_node.getblockfileinfo(0)["highest_block"]
        pruneheight = pruned_node.pruneblockchain(highest_pruned_block_num + 1)
        assert_equal(pruneheight, highest_pruned_block_num)
        # Ensure the block is actually pruned
        fetch_block_num = 2
        pruned_block = self.nodes[0].getblockhash(fetch_block_num)
        assert_raises_rpc_error(-1, "Block not available (pruned data)", pruned_node.getblock, pruned_block)

        self.log.info("Fetch pruned block")
        peers = pruned_node.getpeerinfo()
        assert_equal(len(peers), 1)
        pruned_node_peer_0_id = peers[0]["id"]
        result = pruned_node.getblockfrompeer(pruned_block, pruned_node_peer_0_id)
        self.wait_until(lambda: self.check_for_block(node=2, hash=pruned_block), timeout=1)
        assert_equal(result, {})

        # Validate that the re-fetched block was stored at the last, current, block file
        assert_equal(fetch_block_num, pruned_node.getblockfileinfo(2)["lowest_block"])

        self.log.info("Fetched block persists after next pruning event")
        self.generate(self.nodes[0], 250, sync_fun=self.no_op)
        self.sync_blocks([self.nodes[0], pruned_node])

        # Second prune event, prune second block file
        highest_pruned_block_num = pruned_node.getblockfileinfo(1)["highest_block"]
        pruneheight = pruned_node.pruneblockchain(highest_pruned_block_num + 1)
        assert_equal(pruneheight, highest_pruned_block_num)
        # As the re-fetched block is in the third file, and we just pruned the second one, 'getblock' must work.
        assert_equal(pruned_node.getblock(pruned_block)["hash"], "36c56c5b5ebbaf90d76b0d1a074dcb32d42abab75b7ec6fa0ffd9b4fbce8f0f7")

        self.log.info("Re-fetched block can be pruned again when a new block file is created")
        self.generate(self.nodes[0], 250, sync_fun=self.no_op)
        self.sync_blocks([self.nodes[0], pruned_node])

        # Third prune event, prune third block file
        highest_pruned_block_num = pruned_node.getblockfileinfo(2)["highest_block"]
        pruneheight = pruned_node.pruneblockchain(highest_pruned_block_num + 1)
        assert_equal(pruneheight, highest_pruned_block_num)
        # and check that the re-fetched block file is now pruned
        assert_raises_rpc_error(-1, "Block not available (pruned data)", pruned_node.getblock, pruned_block)


if __name__ == '__main__':
    GetBlockFromPeerTest(__file__).main()<|MERGE_RESOLUTION|>--- conflicted
+++ resolved
@@ -104,11 +104,7 @@
         self.log.info("Non-existent peer generates error, even if we already have the block")
         assert_raises_rpc_error(-1, "Block already downloaded", self.nodes[0].getblockfrompeer, short_tip, peer_0_peer_1_id + 1)
 
-<<<<<<< HEAD
-        self.log.info("Do fetch blocks even if the node has not synced past it yet")
-=======
         self.log.info("Do fetch blocks even if the node has not seen the header yet")
->>>>>>> ce3641a0
         # For this test we need node 1 in prune mode and as a side effect this also disconnects
         # the nodes which is also necessary for the rest of the test.
         self.restart_node(1, ["-prune=550"])
