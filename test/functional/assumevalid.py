--- conflicted
+++ resolved
@@ -53,14 +53,8 @@
         headers_message.headers = [CBlockHeader(b) for b in new_blocks]
         self.send_message(headers_message)
 
-<<<<<<< HEAD
 class AssumeValidTest(IoPTestFramework):
-    def __init__(self):
-        super().__init__()
-=======
-class AssumeValidTest(BitcoinTestFramework):
     def set_test_params(self):
->>>>>>> 51bad919
         self.setup_clean_chain = True
         self.num_nodes = 3
 
